using .PhysicalConstants: c, ϵ₀

export Laser,
    wavelength,
    intensity,
    detuning,
    polarization,
    wavevector,
    phase,
    pointing,
    wavelength!,
    intensity!,
    detuning!,
    polarization!,
    wavevector!,
    phase!,
    pointing!,
    efield

"""
    Laser(;λ=missing, E=0, Δ=0, ϵ=(x̂+ŷ)/√2, k=ẑ, ϕ=0, pointing::Array{Tuple{Int,Real}})
        
The physical parameters defining laser light.
**args**
* `λ::Union{Real,Missing}`: the wavelength of the laser in meters
* `I::Union{Function,Real}`: laser intensity in W/m²
* `Δ`: static detuning from f = c/λ in [Hz]
* `ϵ::NamedTuple`: (ϵ.x, ϵ.y, ϵ.z), polarization direction, requires norm of 1
* `k::NamedTuple`: (k.x, k.y, k.z), propagation direction, requires norm of 1
* `ϕ::Union{Function,Real}`: time-dependent phase. of course, this can also be used to model a 
    time-dependent detuning. Units are in radians. Note: if this is set to a function of time,
    then when constructing a Hamiltonian with the `hamiltonian` function, the units of time
    will be as specified by the `timescale` keyword argument.
* `pointing`: an array of `Tuple{Int,Real}` for describing ion-laser pointing configuration.
    (first element of the tuple is the index for an ion and the second element is the scaling
    factor for the laser's Efield which must be between 0 and 1).
"""
mutable struct Laser
    λ::Union{Real, Missing}
    I::Function
    Δ::Real
    ϵ::NamedTuple{(:x, :y, :z)}
    k::NamedTuple{(:x, :y, :z)}
    ϕ::Function
    pointing::Vector
    function Laser(;
        λ=missing,
        I::TI=0,
        Δ=0,
        ϵ=(x̂ + ŷ) / √2,
        k=ẑ,
        ϕ::Tϕ=0,
        pointing=Array{Tuple{Int, <:Real}}(undef, 0)
    ) where {TI, Tϕ}
        rtol = 1e-6
        @assert isapprox(norm(ϵ), 1, rtol=rtol) "!(|ϵ| = 1)"
        @assert isapprox(norm(k), 1, rtol=rtol) "!(|k| = 1)"
        # @assert isapprox(ndot(ϵ, k), 0, rtol=rtol) "!(ϵ ⟂ k)"
        # Above commented out until we figure out a better place to put this warning
        a = pointing
        (ion_num, scaling) = map(x -> getfield.(a, x), fieldnames(eltype(a)))
        @assert length(ion_num) == length(unique(ion_num)) (
            "a laser is pointing at the same ion twice"
        )
        for s in scaling
            @assert 0 <= s <= 1 "must have s ∈ [0,1]"
        end
        TI <: Number ? It(t) = I : It = I
        Tϕ <: Number ? ϕt(t) = ϕ : ϕt = ϕ
        return new(λ, It, Δ, ϵ, k, ϕt, pointing)
    end
    # for copying
    Laser(λ, I, Δ, ϵ, k, ϕ, pointing) = new(λ, I, Δ, ϵ, k, ϕ, pointing)
end

#############################################################################################
# Object fields
#############################################################################################

"""
    wavelength(laser::Laser)::Real
Returns the laser's wavelength `laser.λ` (in m)
"""
wavelength(laser::Laser) = laser.λ

"""
    intensity(laser::Laser)::Function
Returns the laser's intensity `laser.I` (in W/m²) as a function of time
"""
intensity(laser::Laser) = laser.I

"""
    detuning(laser::Laser)::Real
Returns the laser's detuning `laser.Δ` (in Hz)
"""
detuning(laser::Laser) = laser.Δ

"""
    polarization(laser::Laser)::NamedTuple{(:x, :y, :z)}
Returns the laser's polarization unit vector `laser.ϵ`
"""
polarization(laser::Laser) = laser.ϵ

"""
    wavevector(laser::Laser)::NamedTuple{(:x, :y, :z)}
Returns the laser's wavevector unit vector `laser.k`
"""
wavevector(laser::Laser) = laser.k

"""
    phase(laser::Laser)::Function
Returns the laser's phase `laser.ϕ` in (in radians) as a function of time
"""
phase(laser::Laser) = laser.ϕ

"""
    pointing(laser::Laser)::Vector
Return's the laser's pointing information `laser.pointing` if `laser` has been added to a `Chamber`.
"""
pointing(laser::Laser) = laser.pointing


#############################################################################################
# Setters
#############################################################################################

"""
    wavelength!(laser::Laser, λ::Real)
Sets the wavelength of `laser` to `λ`.
"""
function wavelength!(laser::Laser, λ::Real)
    laser.λ = λ
end

"""
    intensity(laser::Laser, I::Union{Function,Real})
Sets the intensity of `laser` to `I`.
"""
function intensity!(laser::Laser, I::Function)
    laser.I = I
end
function intensity!(laser::Laser, I::Real)
    laser.I = (t -> I)
end

"""
    wavelength!(laser::Laser, Δ::Real)
Sets the detuning of `laser` to `Δ`.
"""
function detuning!(laser::Laser, Δ::Real)
    laser.Δ = Δ
end

"""
    polarization!(laser::Laser, ϵ::ReNamedTuple{(:x, :y, :z)})
Sets the polarization of `laser` to `ϵ`.
"""
function polarization!(laser::Laser, ϵ::NamedTuple{(:x, :y, :z)})
    rtol = 1e-6
    @assert isapprox(norm(ϵ), 1, rtol=rtol) "!(|ϵ| = 1)"
    # if ! isapprox(ndot(ϵ, laser.k), 0, rtol=rtol)
    #     @warn "!(ϵ ⟂ k)"
    # end 
    laser.ϵ = ϵ
end

"""
    wavevector!(laser::Laser, k::ReNamedTuple{(:x, :y, :z)})
Sets the wavevector of `laser` to `k`.
"""
function wavevector!(laser::Laser, k::NamedTuple{(:x, :y, :z)})
    rtol = 1e-6
    @assert isapprox(norm(k), 1, rtol=rtol) "!(|k| = 1)"
    # if ! isapprox(ndot(k, laser.ϵ), 0, rtol=rtol)
    #     @warn "!(ϵ ⟂ k)"
    # end
    laser.k = k
end

"""
    phase!(laser::Laser, ϕ::Union{Function,Real})
Sets the phase of `laser` to `ϕ`.
"""
function phase!(laser::Laser, ϕ::Function)
    laser.ϕ = ϕ
end
function phase!(laser::Laser, ϕ::Real)
    laser.ϕ = (t -> ϕ)
end

"""
    pointing!(laser::Laser, p::Vector{Tuple{T1, T2}} where T1<:Int where T2<:Real)
Sets the pointing of `laser` with `p`.
`length(p)` should be equal to the number of ions in the `Chamber` containing `laser`.
"""
function pointing!(
    laser::Laser,
    p::Vector{Tuple{T1, T2}} where {T1 <: Int} where {T2 <: Real}
)
    (ion_num, scaling) = map(x -> getfield.(p, x), fieldnames(eltype(p)))
    @assert length(ion_num) == length(unique(ion_num)) (
        "a laser is pointing at the same ion twice"
    )
    for s in scaling
        @assert 0 <= s <= 1 "must have s ∈ [0,1]"
    end
    laser.pointing = p
end

"""
    efield(I::Real)::Real
Returns the electric field (in V/m) corresponding to a light intensity of `I` (in W/m²)
`E = √(2I/(cϵ₀))`
"""
efield(I::Real) = √(2I / (c * ϵ₀))

"""
    efield(laser::Laser)::Function
Returns the electric field amplitude (in V/m) of `laser` as a function of time.
"""
efield(laser::Laser) = t -> efield(intensity(laser)(t))

#############################################################################################
# Base functions
#############################################################################################

function Base.:(==)(L1::Laser, L2::Laser)
    for field in fieldnames(Laser)
        if getfield(L1, field) != getfield(L2, field)
            return false
        end
    end
    return true
end

function Base.print(L::Laser)
    println("λ: ", L.λ, " m")
    println("Δ: ", L.Δ, " Hz")
<<<<<<< HEAD
    println("ϵ̂: ", "(x=$(L.ϵ.x), y=$(L.ϵ.y), z=$(L.ϵ.z))")
    println("k̂: ", "(z=$(L.k.x), y=$(L.k.y), z=$(L.k.z))")
    println("E(t=0): ", "$(L.E(0.0)) V/m")
    println("ϕ(t=0): ", "$(L.ϕ(0.0)) ⋅ 2π")
    return
end

function Base.setproperty!(L::Laser, s::Symbol, v::Tv) where {Tv}
    rtol = 1e-6
    if s == :ϵ
        @assert isapprox(norm(v), 1, rtol = rtol) "!(|ϵ| = 1)"
        # if ! isapprox(ndot(L.k, v), 0, rtol=rtol)
        #     @warn "!(ϵ ⟂ k)"
        # end 
    elseif s == :k
        @assert isapprox(norm(v), 1, rtol = rtol) "!(|k| = 1)"
        # if ! isapprox(ndot(v, L.ϵ), 0, rtol=rtol)
        #     @warn "!(ϵ ⟂ k)"
        # end 
    elseif s == :pointing
        b = Tv <: Vector{Tuple{Int64, Float64}} || Tv <: Vector{Tuple{Int64, Int64}}
        @assert b "type != Vector{Tuple{Int,Real}}"
        (ion_num, scaling) = map(x -> getfield.(v, x), fieldnames(eltype(v)))
        @assert length(ion_num) == length(unique(ion_num)) (
            "a laser is pointing at the same ion twice"
        )
        for s in scaling
            @assert 0 <= s <= 1 "must have s ∈ [0,1]"
        end
    elseif s == :E || s == :ϕ
        Tv <: Number ? vt(t) = v : vt = v
        Core.setproperty!(L, s, vt)
        return
    end
    return Core.setproperty!(L, s, v)
=======
    println("̂ϵ: ", "(x=$(L.ϵ.x), y=$(L.ϵ.y), z=$(L.ϵ.z))")
    println("k̂: ", "(x=$(L.k.x), y=$(L.k.y), z=$(L.k.z))")
    println("I(t=0): ", "$(L.I(0.0)) W/m²")
    return println("ϕ(t=0): ", "$(L.ϕ(0.0)/(2π)) ⋅ 2π")
>>>>>>> 3515ca61
end<|MERGE_RESOLUTION|>--- conflicted
+++ resolved
@@ -236,46 +236,8 @@
 function Base.print(L::Laser)
     println("λ: ", L.λ, " m")
     println("Δ: ", L.Δ, " Hz")
-<<<<<<< HEAD
-    println("ϵ̂: ", "(x=$(L.ϵ.x), y=$(L.ϵ.y), z=$(L.ϵ.z))")
-    println("k̂: ", "(z=$(L.k.x), y=$(L.k.y), z=$(L.k.z))")
-    println("E(t=0): ", "$(L.E(0.0)) V/m")
-    println("ϕ(t=0): ", "$(L.ϕ(0.0)) ⋅ 2π")
-    return
-end
-
-function Base.setproperty!(L::Laser, s::Symbol, v::Tv) where {Tv}
-    rtol = 1e-6
-    if s == :ϵ
-        @assert isapprox(norm(v), 1, rtol = rtol) "!(|ϵ| = 1)"
-        # if ! isapprox(ndot(L.k, v), 0, rtol=rtol)
-        #     @warn "!(ϵ ⟂ k)"
-        # end 
-    elseif s == :k
-        @assert isapprox(norm(v), 1, rtol = rtol) "!(|k| = 1)"
-        # if ! isapprox(ndot(v, L.ϵ), 0, rtol=rtol)
-        #     @warn "!(ϵ ⟂ k)"
-        # end 
-    elseif s == :pointing
-        b = Tv <: Vector{Tuple{Int64, Float64}} || Tv <: Vector{Tuple{Int64, Int64}}
-        @assert b "type != Vector{Tuple{Int,Real}}"
-        (ion_num, scaling) = map(x -> getfield.(v, x), fieldnames(eltype(v)))
-        @assert length(ion_num) == length(unique(ion_num)) (
-            "a laser is pointing at the same ion twice"
-        )
-        for s in scaling
-            @assert 0 <= s <= 1 "must have s ∈ [0,1]"
-        end
-    elseif s == :E || s == :ϕ
-        Tv <: Number ? vt(t) = v : vt = v
-        Core.setproperty!(L, s, vt)
-        return
-    end
-    return Core.setproperty!(L, s, v)
-=======
     println("̂ϵ: ", "(x=$(L.ϵ.x), y=$(L.ϵ.y), z=$(L.ϵ.z))")
     println("k̂: ", "(x=$(L.k.x), y=$(L.k.y), z=$(L.k.z))")
     println("I(t=0): ", "$(L.I(0.0)) W/m²")
     return println("ϕ(t=0): ", "$(L.ϕ(0.0)/(2π)) ⋅ 2π")
->>>>>>> 3515ca61
 end