module PhysicalConstants

import Base.sqrt

<<<<<<< HEAD
export μB, ħ, m_ca40, m_ca43, m_be9, m_yb171, m_ba138, m_sr88, m_mg25, m_hg198, m_hg199, c, e, α, ϵ₀, kB, ca40_qubit_transition_frequency
=======
export μB, ħ, m_ca40, c, e, α, ϵ₀, kB, ca40_qubit_transition_frequency
>>>>>>> 98421e94

"""
    PhysicalConstant(x::Real)
Useful physical constants. Values are in SI units.
"""
struct PhysicalConstant <: Real
    x::Real
    units::String
end

# some useful constants, everything in SI units
""" ## `m_ca40` = 6.6359443331e-26 kg <br> (mass of 40Ca)"""
const m_ca40 = PhysicalConstant(6.6359443331e-26, "kg")
""" ## `m_ca43` = 7.133470993e-26 <br> (mass of 43Ca)"""
const m_ca43 = PhysicalConstant(7.133470993e-26, "kg")
""" ## `m_be9` = 1.496508205e-26 <br> (mass of 9Be)"""
const m_be9 = PhysicalConstant(1.496508205e-26, "kg")
""" ## `m_yb171` = 2.838464542e-25 <br> (mass of 171Yb)"""
const m_yb171 = PhysicalConstant(2.838464542e-25, "kg")
""" ## `m_ba138` = 2.2899705013e-25 <br> (mass of 138Ba)"""
const m_ba138 = PhysicalConstant(2.2899705013e-25, "kg")
""" ## `m_sr88` = 1.459707037e-25 <br> (mass of 88Sr)"""
const m_sr88 = PhysicalConstant(1.459707037e-25, "kg")
""" ## `m_mg25` = 4.1489958410e-26 <br> (mass of 25Mg)"""
const m_mg25 = PhysicalConstant(4.1489958410e-26, "kg")
""" ## `m_hg198` = 3.2873155315e-25 <br> (mass of 198Hg)"""
const m_hg198 = PhysicalConstant(3.2873155315e-25, "kg")
""" ## `m_hg199` = 3.3039460302e-25 <br> (mass of 199Hg)"""
const m_hg199 = PhysicalConstant(3.3039460302e-25, "kg")

""" ## `μB` = 9.27400994e-24 J⋅T⁻¹ <br> (Bohr Magneton)"""
const μB = PhysicalConstant(9.27400994e-24, "J⋅T⁻¹")
""" ## `ħ` = 1.0545718e-34 m²kg/s <br> (Planck's constant / 2π)"""
const ħ = PhysicalConstant(1.0545718e-34, "m²kg/s")
<<<<<<< HEAD
=======
""" ## `m_ca40` = 6.635943757345042e-26 kg <br> (mass of 40Ca)"""
const m_ca40 = PhysicalConstant(6.635943757345042e-26, "kg")
>>>>>>> 98421e94
""" ## `c` = 2.99792458e8 m/s <br> (speed of light in vacuum)"""
const c = PhysicalConstant(2.99792458e8, "m/s")
""" ## `e` = 1.60217662e-19 C <br> (charge of electron)"""
const e = PhysicalConstant(1.60217662e-19, "C")
""" ## `ϵ₀` = 8.85418782e-12 ``(s^4A^2) / (m^3 kg)``"""
const ϵ₀ = PhysicalConstant(8.85418782e-12, "(s^4A^2) / (m^3 kg)")
""" ## `α` = e²/4πϵ₀ħc``"""
const α = PhysicalConstant(0.007297352557920479, "")
""" ## `kB` = 1.38064852e-23 ``m^2kg/(s^2K)``"""
const kB = PhysicalConstant(1.38064852e-23, "m^2kg/(s^2K)")
""" ## `ca40_qubit_transition_frequency` = c / 729.147e-9 ``Hz`` """
const ca40_qubit_transition_frequency = PhysicalConstant(2.99792458e8 / 729.147e-9, "Hz")

<<<<<<< HEAD

Base.print(pc::PhysicalConstant) = print("$(pc.x) [$(pc.units)]")
Base.show(io::IO, pc::PhysicalConstant) = print(io, "$(pc.x) [$(pc.units)]")

Base.:*(x1::PhysicalConstant, x2::Number) = x1.x * x2
Base.:*(x1::Number, x2::PhysicalConstant) = x1 * x2.x
Base.:*(x1::PhysicalConstant, x2::PhysicalConstant) = x1.x * x2.x
Base.:/(x1::PhysicalConstant, x2::PhysicalConstant) = x1.x / x2.x
Base.:/(x1::Number, x2::PhysicalConstant) = x1 / x2.x
Base.:/(x1::PhysicalConstant, x2::Number) = x1.x / x2
Base.:+(x1::PhysicalConstant, x2::Number) = x1.x + x2
Base.:+(x1::Number, x2::PhysicalConstant) = x1 + x2.x
Base.:+(x1::PhysicalConstant, x2::PhysicalConstant) = x1.x + x2.x
Base.:-(x1::PhysicalConstant, x2::PhysicalConstant) = x1.x - x2.x
Base.:-(x1::Number, x2::PhysicalConstant) = x1 - x2.x
Base.:-(x1::PhysicalConstant, x2::Number) = x1.x - x2
Base.:^(x1::PhysicalConstant, x2::Number) = x1.x^x2
Base.:^(x1::PhysicalConstant, x2::Integer) = x1.x^x2
Base.:^(x1::Number, x2::PhysicalConstant) = x1^x2.x
Base.:^(x1::PhysicalConstant, x2::PhysicalConstant) = x1.x^x2.x
Base.:(==)(x1::PhysicalConstant, x2::Number) = Base.:(==)(x1.x, x2)
Base.:(==)(x1::Number, x2::PhysicalConstant) = Base.:(==)(x1, x2.x)
=======
Base.print(pc::PhysicalConstant) = print("$(pc.x) [$(pc.units)]")
Base.show(io::IO, pc::PhysicalConstant) = print(io, "$(pc.x) [$(pc.units)]")

Base.convert(::Type{<:Number}, x::PhysicalConstant) = map(x->x.x, x)
Base.promote_rule(::Number, ::PhysicalConstant) = Number
Base.Fix2(f, x::PhysicalConstant) = Base.Fix2(f, x.x)

Base.:*(x1::PhysicalConstant, x2::PhysicalConstant) = x1.x * x2.x
Base.:/(x1::PhysicalConstant, x2::PhysicalConstant) = x1.x / x2.x
Base.:+(x1::PhysicalConstant, x2::PhysicalConstant) = x1.x + x2.x
Base.:-(x1::PhysicalConstant, x2::PhysicalConstant) = x1.x - x2.x
Base.:^(x1::PhysicalConstant, x2::PhysicalConstant) = x1.x^x2.x
Base.:(>)(x1::PhysicalConstant, x2::PhysicalConstant) = Base.:(>)(x1.x, x2.x)
Base.:(<)(x1::PhysicalConstant, x2::PhysicalConstant) = Base.:(<)(x1.x, x2.x)
Base.:(≥)(x1::PhysicalConstant, x2::PhysicalConstant) = Base.:(≥)(x1.x, x2.x)
Base.:(≤)(x1::PhysicalConstant, x2::PhysicalConstant) = Base.:(≤)(x1.x, x2.x)
>>>>>>> 98421e94

sqrt(x1::PhysicalConstant) = sqrt(x1.x)

end  # module


export x̂, ŷ, ẑ, ndot

const x̂ = (x=1, y=0, z=0)
const ŷ = (x=0, y=1, z=0)
const ẑ = (x=0, y=0, z=1)

function _print_axis(a::NamedTuple{(:x,:y,:z)})
    if a == x̂
        return "x̂"
    elseif a == ŷ
        return "ŷ"
    elseif a == ẑ
        return "ẑ"
    else
        return string(a)
    end
end

ndot(a::NamedTuple{(:x,:y,:z)}, b::NamedTuple{(:x,:y,:z)}) = a.x * b.x + a.y * b.y + a.z * b.z
function Base.:+(a::NamedTuple{(:x,:y,:z)}, b::NamedTuple{(:x,:y,:z)})
    (x=a.x + b.x, y=a.y + b.y, z=a.z + b.z)
end
function Base.:-(a::NamedTuple{(:x,:y,:z)}, b::NamedTuple{(:x,:y,:z)})
    (x=a.x - b.x, y=a.y - b.y, z=a.z - b.z)
end
Base.:/(a::NamedTuple{(:x,:y,:z)}, b::Number) = (x=a.x/b, y=a.y/b, z=a.z/b)
Base.:*(a::NamedTuple{(:x,:y,:z)}, b::Number) = (x=a.x*b, y=a.y*b, z=a.z*b)
Base.:*(b::Number, a::NamedTuple{(:x,:y,:z)}) = (x=a.x*b, y=a.y*b, z=a.z*b)<|MERGE_RESOLUTION|>--- conflicted
+++ resolved
@@ -2,11 +2,7 @@
 
 import Base.sqrt
 
-<<<<<<< HEAD
 export μB, ħ, m_ca40, m_ca43, m_be9, m_yb171, m_ba138, m_sr88, m_mg25, m_hg198, m_hg199, c, e, α, ϵ₀, kB, ca40_qubit_transition_frequency
-=======
-export μB, ħ, m_ca40, c, e, α, ϵ₀, kB, ca40_qubit_transition_frequency
->>>>>>> 98421e94
 
 """
     PhysicalConstant(x::Real)
@@ -41,11 +37,6 @@
 const μB = PhysicalConstant(9.27400994e-24, "J⋅T⁻¹")
 """ ## `ħ` = 1.0545718e-34 m²kg/s <br> (Planck's constant / 2π)"""
 const ħ = PhysicalConstant(1.0545718e-34, "m²kg/s")
-<<<<<<< HEAD
-=======
-""" ## `m_ca40` = 6.635943757345042e-26 kg <br> (mass of 40Ca)"""
-const m_ca40 = PhysicalConstant(6.635943757345042e-26, "kg")
->>>>>>> 98421e94
 """ ## `c` = 2.99792458e8 m/s <br> (speed of light in vacuum)"""
 const c = PhysicalConstant(2.99792458e8, "m/s")
 """ ## `e` = 1.60217662e-19 C <br> (charge of electron)"""
@@ -59,30 +50,6 @@
 """ ## `ca40_qubit_transition_frequency` = c / 729.147e-9 ``Hz`` """
 const ca40_qubit_transition_frequency = PhysicalConstant(2.99792458e8 / 729.147e-9, "Hz")
 
-<<<<<<< HEAD
-
-Base.print(pc::PhysicalConstant) = print("$(pc.x) [$(pc.units)]")
-Base.show(io::IO, pc::PhysicalConstant) = print(io, "$(pc.x) [$(pc.units)]")
-
-Base.:*(x1::PhysicalConstant, x2::Number) = x1.x * x2
-Base.:*(x1::Number, x2::PhysicalConstant) = x1 * x2.x
-Base.:*(x1::PhysicalConstant, x2::PhysicalConstant) = x1.x * x2.x
-Base.:/(x1::PhysicalConstant, x2::PhysicalConstant) = x1.x / x2.x
-Base.:/(x1::Number, x2::PhysicalConstant) = x1 / x2.x
-Base.:/(x1::PhysicalConstant, x2::Number) = x1.x / x2
-Base.:+(x1::PhysicalConstant, x2::Number) = x1.x + x2
-Base.:+(x1::Number, x2::PhysicalConstant) = x1 + x2.x
-Base.:+(x1::PhysicalConstant, x2::PhysicalConstant) = x1.x + x2.x
-Base.:-(x1::PhysicalConstant, x2::PhysicalConstant) = x1.x - x2.x
-Base.:-(x1::Number, x2::PhysicalConstant) = x1 - x2.x
-Base.:-(x1::PhysicalConstant, x2::Number) = x1.x - x2
-Base.:^(x1::PhysicalConstant, x2::Number) = x1.x^x2
-Base.:^(x1::PhysicalConstant, x2::Integer) = x1.x^x2
-Base.:^(x1::Number, x2::PhysicalConstant) = x1^x2.x
-Base.:^(x1::PhysicalConstant, x2::PhysicalConstant) = x1.x^x2.x
-Base.:(==)(x1::PhysicalConstant, x2::Number) = Base.:(==)(x1.x, x2)
-Base.:(==)(x1::Number, x2::PhysicalConstant) = Base.:(==)(x1, x2.x)
-=======
 Base.print(pc::PhysicalConstant) = print("$(pc.x) [$(pc.units)]")
 Base.show(io::IO, pc::PhysicalConstant) = print(io, "$(pc.x) [$(pc.units)]")
 
@@ -99,7 +66,6 @@
 Base.:(<)(x1::PhysicalConstant, x2::PhysicalConstant) = Base.:(<)(x1.x, x2.x)
 Base.:(≥)(x1::PhysicalConstant, x2::PhysicalConstant) = Base.:(≥)(x1.x, x2.x)
 Base.:(≤)(x1::PhysicalConstant, x2::PhysicalConstant) = Base.:(≤)(x1.x, x2.x)
->>>>>>> 98421e94
 
 sqrt(x1::PhysicalConstant) = sqrt(x1.x)
 
