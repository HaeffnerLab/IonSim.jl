using QuantumOptics: NLevelBasis, nlevelstate
using Test, IonSim
using IonSim.PhysicalConstants
using Suppressor
<<<<<<< HEAD
using Unitful
=======
using InteractiveUtils
>>>>>>> 969cc276

@suppress_err begin
    @testset "ions -- general" begin
        C = Ca40()
        # test for required fields
        @test typeof(speciesproperties(C)) <: NamedTuple
        @test typeof(sublevels(C)) == Vector{Tuple{String, Real}}
        @test typeof(sublevel_aliases(C)) == Dict{String, Tuple}
        @test isempty(sublevel_aliases(C))
        @test typeof(shape(C)) == Vector{Int64}
        @test typeof(stark_shift(C)) == OrderedDict{Tuple, INVERSE_TIME}
        @test typeof(ionnumber(C)) == Missing
        @test typeof(ionposition(C)) == Missing

        # test ==
        C1 = Ca40()
        @test C1 == C

        # test aliases
        set_sublevel_alias!(C, ("S1/2", -1 / 2), "S")
        @test sublevel_aliases(C) == Dict("S" => ("S1/2", -1 / 2))
        clear_sublevel_alias!(C, ("S1/2", -1 / 2))

        set_sublevel_alias!(
            C,
            [
                (("S1/2", -1 / 2), "S")
                (("D5/2", -1 / 2), "D")
            ]
        )
        @test sublevel_aliases(C) == Dict("S" => ("S1/2", -1 / 2), "D" => ("D5/2", -1 / 2))
        clear_sublevel_alias!(C, ["S", "D"])

        set_sublevel_alias!(C, Dict("0" => ("S1/2", 1 / 2), "1" => ("D5/2", 5 / 2)))
        @test sublevel_aliases(C) == Dict("0" => ("S1/2", 1 / 2), "1" => ("D5/2", 5 / 2))
        clear_all_sublevel_aliases!(C)

        # set some aliases for convenience
        set_sublevel_alias!(C, ("S1/2", -1 / 2), "S")
        set_sublevel_alias!(C, ("D5/2", -5 / 2), "D")

        #test stark shift
        set_stark_shift!(C, "S", 10.0u"1/s")
        @test stark_shift(C, "S") == 10.0u"1/s"
        zero_stark_shift!(C)
        @test stark_shift(C, "S") == 0.0u"1/s"

        # test levels and sublevels
        @test levels(C) == ["S1/2", "D5/2"]
        @test sublevelalias(C, ("S1/2", -1 / 2)) == "S"
        @test sublevelalias(C, ("D5/2", -1 / 2)) == nothing
        @test alias2sublevel(C, "S") == ("S1/2", -1 / 2)
        @test sublevel2level(C, "S") == "S1/2"
        @test sublevel2level(C, ("D5/2", -3 / 2)) == "D5/2"

        # test level and sublevel properties
        @test quantumnumbers(C, "D").m == -5 // 2
        @test quantumnumbers(C, ("D5/2", 1 / 2)).m == 1 // 2

        @test energy(C, "S1/2") == energy(C, "S")
        @test energy(C, "S1/2") != energy(C, "S", B = 1e-4u"T")
        @test transitionwavelength(C, ("S", "D")) ≈ 729.147u"nm" |> u"m"
    end

    @testset "ions -- species" begin
        # attempt to instantiate all Ion subtypes (use default sublevel selection)
        species = subtypes(Ion)
        for s in species
            ion = s()
            @test typeof(ion) <: Ion
        end
    end

    @testset "ions -- Ca40" begin
        C = Ca40()

        # set some aliases for convenience
        set_sublevel_alias!(C, ("S1/2", -1 / 2), "S")
        set_sublevel_alias!(C, ("D5/2", -5 / 2), "D")

        # test for general species properties
        @test mass(C) ≈ 6.635943757345042e-26u"kg"
        @test charge(C) ≈ e
        @test nuclearspin(C) == 0

        @test landegf(quantumnumbers(C, "D")) == 6 // 5
        @test landegf(C, "D") == 6 // 5

        # test zeeman shift using quantum numbers of the S and D states
        @test zeeman_shift(1e-4u"T", quantumnumbers(C, "S")) ≈ -1.3996244961550953e6u"1/s"
        @test zeeman_shift(1e-4u"T", quantumnumbers(C, "D")) ≈ -4.198873488465285e6u"1/s"

        # test zeeman shift using the ion itself as an input, which will use the custom-defined g-factors
        # for the S1/2 and D5/2 states and thus give slightly different results
        @test zeeman_shift(C, "S", 1e-4u"T") ≈ -1.4012037204665968e6u"1/s"
        @test zeeman_shift(C, "D", 1e-4u"T") ≈ -4.200042174919575e6u"1/s"

        @test leveltransitions(C) == [("S1/2", "D5/2")]
        @test length(subleveltransitions(C)) == 10

        @test lifetime(C, "D5/2") ≈ 1.16795141322121u"s"

        @test matrix_element(C, ("S", "D"), 1e5u"V/m", x̂, ŷ, ẑ) ≈
              472761.18184781645u"1/s"

        # # make sure improper indexing of Ca40 yields an AssertionError
        @test_throws AssertionError C[""]

        # # test indexing
        C1 = Ca40([("S1/2", -1 / 2), ("D5/2", -5 / 2)])
        set_sublevel_alias!(C1, ("S1/2", -1 / 2), "S")
        set_sublevel_alias!(C1, ("D5/2", -5 / 2), "D")
        @test C1[("S1/2", -1 / 2)].data == ComplexF64[1; 0]
        @test C1[("D5/2", -5 / 2)].data == ComplexF64[0; 1]
        @test C1["S"].data == ComplexF64[1; 0]
        @test C1["D"].data == ComplexF64[0; 1]

        # # test set properties
        # @test_throws AssertionError C.selected_level_structure = []

        # # test get properties
        warning = "ion has not been added to a configuration"
        @test_logs (:warn, warning) C.ionnumber
        @test_logs (:warn, warning) C.position
    end
end  # end suppress<|MERGE_RESOLUTION|>--- conflicted
+++ resolved
@@ -2,11 +2,8 @@
 using Test, IonSim
 using IonSim.PhysicalConstants
 using Suppressor
-<<<<<<< HEAD
 using Unitful
-=======
 using InteractiveUtils
->>>>>>> 969cc276
 
 @suppress_err begin
     @testset "ions -- general" begin
