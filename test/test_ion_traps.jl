--- conflicted
+++ resolved
@@ -61,7 +61,6 @@
         pos = [posL; -1 .* reverse(posL)]
         @test any(isapprox.(linear_equilibrium_positions(10), pos, rtol=1e-4))
 
-<<<<<<< HEAD
         # and test calculation of characterstic length scale for linear chain, equal mass
         C = Ion(CA40_PROPERTIES, nothing)
         @test characteristic_length_scale(mass(C), 1e6) ≈ 4.449042804354206e-6
@@ -76,8 +75,6 @@
         end
         @test any(isapprox.(mode, cst, rtol=1e-4))
 
-=======
->>>>>>> 3bbdce94
         # test '_sparsify', which should drop small values from an array
         x = [1e-6, 1e-5]
         IonSim._sparsify!(x, 2e-6)
