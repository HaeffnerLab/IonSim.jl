using QuantumOptics: DenseOperator
using LinearAlgebra: diagm, norm
using Test, IonSim
using Suppressor

Base.:(*)(s::String, i::Int) = i == 1 ? s : 0
Base.:(*)(i::Int, s::String) = Base.:(*)(s, i)
Base.:(+)(s::String, i::Int) = i == 0 ? s : nothing
Base.:(+)(i::Int, s::String) = Base.:(+)(s, i)

function get_indices(
    ion_participation,
    vibrational_mode_dimension,
    two_modes;
    cutoff = [Inf, Inf]
)
    N = vibrational_mode_dimension[1]
    σ1 = [0 0; "a" 0]
    σ2 = [0 0; "b" 0]
    I = [1 0; 0 1]
    c = ["c$i$j," for i in 1:N, j in 1:N]
    if two_modes
        M = vibrational_mode_dimension[2]
        d = ["d$i$j," for i in 1:M, j in 1:M]
        subarrays = [[d, c, I, σ1], [d, c, σ2, I]]
    else
        subarrays = [[c, I, σ1], [c, σ2, I]]
    end
    if ion_participation == 1
        k = kron(subarrays[1]...)
    elseif ion_participation == 2
        k = kron(subarrays[2]...)
    elseif ion_participation == 12
        k = kron(subarrays[1]...) + kron(subarrays[2]...)
    end
    ridxs = Dict()
    cidxs = Dict()
    nzidxs = []
    for i in 1:size(k, 2), j in 1:size(k, 2)
        if k[i, j] == 0
            continue
        end
        mn =
            map(x -> [parse(Int, x[2]), parse(Int, x[3])], split(k[i, j], ",")[1:(end - 1)])
        if sum([abs(x[1] - x[2]) > cutoff[l] for (l, x) in enumerate(mn)]) > 0
            continue
        end
        if i > j
            if !(k[i, j] in keys(ridxs))
                ridxs[k[i, j]] = [(i, j)]
            else
                push!(ridxs[k[i, j]], (i, j))
            end
        else
            if !(k[i, j] in keys(cidxs))
                parity = sum(map(x -> isodd(abs(x[1] - x[2])), mn))
                cidxs[k[i, j]] = [(-1 * isodd(parity), 0), (i, j)]
            else
                push!(cidxs[k[i, j]], (i, j))
            end
        end
    end
    return collect(values(ridxs)), collect(values(cidxs))
end

@suppress_err begin
    @testset "hamiltonians -- misc functions" begin
        # make sure _D and _D_constant_eta return the same thing for constant eta
        L = 10
        Ω = 1e6randn()
        Δ = 10randn()
        η = [abs(randn()) for _ in 1:L]
        ν = [10randn() for _ in 1:L]
        timescale = 10randn()
        n = [[rand(1:20) for _ in 1:L], [rand(1:5) for _ in 1:L]]
        t = randn()
        d1 = IonSim._D(Ω, Δ, η, ν, timescale, n, t, L)
        D = [IonSim._Dnm_cnst_eta(η[i], n[1][i], n[2][i]) for i in 1:L]
        d2 = IonSim._D_cnst_eta(Ω, Δ, ν, timescale, n, D, t, L)
        @test abs(sum(d1 .- d2)) < 1e-8

        # _flattenall (this function should completely flatten nested arrays)
        a = [[[1], [2], [3]], [[4], [5], [6]]]
        @test IonSim._flattenall(a) == collect(1:6)

        # _get_kron_indxs
        a = ["a$i$j," for i in 1:3, j in 1:3]
        b = ["b$i$j," for i in 1:3, j in 1:3]
        c = ["c$i$j," for i in 1:3, j in 1:3]
        abc = kron(a, b, c)
        z = 1:3
        i1 = rand(z)
        i2 = rand(z)
        j1 = rand(z)
        j2 = rand(z)
        k1 = rand(z)
        k2 = rand(z)
        ijk = [(i1, i2), (j1, j2), (k1, k2)]
        (I, J) = IonSim._get_kron_indxs([(i1, i2), (j1, j2), (k1, k2)], [3, 3, 3])
        @test [
            (parse(Int, i[2]), parse(Int, i[3])) for i in split(abc[I, J], ",")[1:(end - 1)]
        ] == ijk
        # ^this tests that  abc[I, J] = a[i1,i2] * a[j1,j2] * c[k1,k2]

        # _inv_get_kron_indxs
        indxs = IonSim._inv_get_kron_indxs((I, J), (3, 3, 3))
        indxs = collect(zip(indxs[1], indxs[2]))
        @test indxs == ijk
    end

    @testset "hamiltonians -- parameter arrays" begin
        # setup system
        C = Ca40([("S1/2", -1 / 2), ("D5/2", -1 / 2)])
        C1 = copy(C)

        L1 = Laser()
        L1.pointing = [(1, 1.0), (2, 1.0)]
        L1.λ = transitionwavelength(C, ("S1/2", "D5/2"))
        L2 = copy(L1)

        # _Ωmatrix
        L1.E = 1
        L1.ϕ = 0
        L2.E = 2
        L2.ϕ = 2
        chain = LinearChain(
            ions = [C, C1],
            com_frequencies = (x = 3e6, y = 3e6, z = 1e6),
            vibrational_modes = (; z = [1])
        )
        T = Trap(configuration = chain, lasers = [L1, L2])
        Ωnmkj = IonSim._Ωmatrix(T, 1)
        t = rand(0:1e-3:100)

        # coupling strength between ion1-laser1 and ion2-laser2 should be identical for all
        # transitions since the ions are identical
        resolve(x, t) = typeof(x) <: Number ? x : x(t)
        @test [resolve(i, t) for i in Ωnmkj[1, 1]] == [resolve(i, t) for i in Ωnmkj[2, 1]]

        # coupling strength between ion1-laser1 and ion1-laser2 should be proportional according
        # to the factor 2exp(-2im) due to the differences we've set in L2.E and L2.ϕ
        @test [2exp(-2im) * resolve(i, t) for i in Ωnmkj[1, 1]] == [resolve(i, t) for i in Ωnmkj[1, 2]]
        @test [2exp(-2im) * resolve(i, t) for i in Ωnmkj[2, 1]] == [resolve(i, t) for i in Ωnmkj[2, 2]]

        # make sure time-dep L.E and L.ϕ propagate appropriately
        L1.E = cos
        L1.ϕ = t -> t^2
        Ωnmkj = IonSim._Ωmatrix(T, 1)
        t = 0:1e-3:100
        for Ω in Ωnmkj[1, 1]
            if typeof(Ω) <: Number
                continue
            end
            @test Ω.(t) ≈ @.(Ω(0) * cos(t) * exp(-im * t^2))
        end

        # _Δmatrix
        # zero B, zero laser detuning, zero stark shift should give an array of zeros
        Δ = IonSim._Δmatrix(T, 1)
        for i in 1:2, j in 1:2
            @test Δ[i, j][1] == 0
        end

        # zero B, zero stark shift, non-zero laser detuning should return columns that all have
        # the same value
        L1.Δ = 1
        L2.Δ = -1
        Δ = IonSim._Δmatrix(T, 1)
        @test Δ[1, 1][1] ≈ 2π && Δ[2, 1][1] ≈ 2π && Δ[1, 2][1] ≈ -2π && Δ[2, 2][1] ≈ -2π

        # zero B, zero laser detuning, now add stark shift to just one of the ions
        L1.Δ = 0
        L2.Δ = 0
        set_stark_shift!(C, ("S1/2", -1 / 2), 1)
        Δ = IonSim._Δmatrix(T, 1)
        @test Δ[1, 1][1] ≈ 2π && Δ[1, 2][1] ≈ 2π && Δ[2, 1][1] ≈ 0 && Δ[2, 2][1] ≈ 0

        # lastly let's test when resonant
        zero_stark_shift!(C)
        T.B = 1e-4
        L1.λ = transitionwavelength(C, (("S1/2", -1 / 2), ("D5/2", -1 / 2)), T)
        Δ = IonSim._Δmatrix(T, 1)
        @test Δ[1, 1][1] ≈ 0

        # _ηmatrix
        chain = LinearChain(
            ions = [C, C1],
            com_frequencies = (x = 2e6, y = 2e6, z = 1e6),
            vibrational_modes = (x = [1], y = [2], z = [1])
        )
        L1.k = (x̂ + ẑ) / √2
        L2.k = (ŷ + ẑ) / √2
        L3 = Laser()
        L3.pointing = [(1, 1.0), (2, 1.0)]
        L3.λ = transitionwavelength(C, ("S1/2", "D5/2"))
        L3.k = ẑ
        T = Trap(configuration = chain, lasers = [L1, L2, L3])
        η = IonSim._ηmatrix(T)

        # η[1,1,1] corresponds laser1, ion1, mode1 (x̂) and η[1,1,3] corresponds laser1, ion1,
        # mode3 (ẑ). They both have the same projection on L1.k, but the frequency of mode1 is
        # twice as large as mode2, so it's L-D factor should be √2 times smaller
        @test abs(η[1, 1, end](1.0)) ≈ abs(η[1, 1, end - 2](1.0) / √2)
        # With this setup, the L-D factor should be the same for ion1 and ion2
        @test η[1, 1, end](1.0) ≈ η[2, 1, end](1.0)
        # η[1, 2, 2] is the 1st ion, 2nd laser and y-stretch-mode. The L-D factor should be
        # opposite in sign, equal in magnitude to the 2nd ion, 2nd laser and y-stretch-mode
        @test η[1, 2, end - 1](1.0) ≈ -η[2, 2, end - 1](1.0)
        # L3, which is in the ẑ direction should only have projection on zmode (mode3)
        @test η[1, 3, end] ≡ 0
        @test η[1, 3, end - 1] ≡ 0
        @test η[1, 3, end - 2](0.0) != 0
        # test construction of time-dep δν. If δν = 1e6*t, then after 3e-6 seconds (and since
        # ν=1e6), √(ν+δν(t)) = √2 * √(ν) = √2 * √(ν+δν(0))
        chain.vibrational_modes.z[1].δν = t -> 1e6t
        η = IonSim._ηmatrix(T)
        @test η[1, 1, end - 2](0.0) ≈ 2 * η[1, 1, end - 2](3)
    end

    @testset "hamiltonians -- setup functions" begin
        # tests for _setup_global_B_hamiltonian

        # setup system
        C = Ca40()
        L = Laser()
        L.λ = transitionwavelength(C, ("S1/2", "D5/2"))
        chain = LinearChain(
            ions = [C],
            com_frequencies = (x = 3e6, y = 3e6, z = 1e6),
            vibrational_modes = (; z = [1])
        )
        T = Trap(configuration = chain, lasers = [L], δB = 0)
        global_B_indices, global_B_scales, bfunc = IonSim._setup_global_B_hamiltonian(T, 1)

        # T.δB = 0 -> global_B_indices and global_B_scales should be empty arrays
        @test length(global_B_indices) == 0 && length(global_B_scales) == 0
        # and bfunc should be identically zero like T.δB
        @test sum(bfunc.(0:1e4)) == 0

        # now let's test nontrivial T.δB
        T.δB = sin
        t = 0:0.1:10
        T.configuration.vibrational_modes.z[1].N = 3
        global_B_indices, global_B_scales, bfunc = IonSim._setup_global_B_hamiltonian(T, 1)
        # make sure bfunc is correct
        @test bfunc.(t) == 2π .* sin.(t)
        # make sure all energy levels are being recorded
        @test sort(IonSim._flattenall(global_B_indices)) == collect(1:32)
        # Not sure what this test is supposed to be; commented out for now
        # # and make sure that the susceptibilites are correct
        # zs = [zeeman_shift(1, quantumnumbers(C, sublevel)) for sublevel in sublevels(C)]
        # @test length(unique([global_B_scales; zs])) == length(zs)

        # test _setup_δν_hamiltonian

        # setup system
        chain = LinearChain(
            ions = [C],
            com_frequencies = (x = 3e6, y = 3e6, z = 1e6),
            vibrational_modes = (; z = [1])
        )
        T = Trap(configuration = chain, lasers = [L], δB = 0)
        # should return empty arrays if δν=0
        δν_indices, δν_functions = IonSim._setup_δν_hamiltonian(T, 1)
        @test length(δν_indices) == 0 && length(δν_functions) == 0

        # test output for simple case
        T.configuration.vibrational_modes.z[1].N = 3
        T.configuration.vibrational_modes.z[1].δν = 1
        δν_indices, δν_functions = IonSim._setup_δν_hamiltonian(T, 1)
        indxs = [[8j + i for i in 1:8] for j in 1:3]
        @test δν_indices[1] == indxs

        # add another mode with δν=0 and test output
        chain = LinearChain(
            ions = [C],
            com_frequencies = (x = 3e6, y = 3e6, z = 1e6),
            vibrational_modes = (y = [1], z = [1])
        )
        T = Trap(configuration = chain, lasers = [L], δB = 0)
        T.configuration.vibrational_modes.y[1].N = 3
        T.configuration.vibrational_modes.z[1].N = 3
        T.configuration.vibrational_modes.z[1].δν = 1
        δν_indices, δν_functions = IonSim._setup_δν_hamiltonian(T, 1)
        indxs1 = [[8 * 4 * j + i for i in 1:(8 * 4)] for j in 1:3]
        @test δν_indices[1] == indxs1

        # test output when both modes have nonzero δν
        T.configuration.vibrational_modes.z[1].δν = 1
        T.configuration.vibrational_modes.y[1].δν = 1
        δν_indices, δν_functions = IonSim._setup_δν_hamiltonian(T, 1)
        indxs = [[8 * j + i for i in 1:(8 * 8)] for j in 1:3]
        @test δν_indices[1][1] ==
              [vcat([[8 * (4(j - 1) + 1) + i for i in 1:8] for j in 1:4]...);]
        @test δν_indices[2] == indxs1
        # we have two modes but only one nontrivial δν, so length(δν_functions) should equal 1
        @test length(δν_functions) == 2

        # finally, make sure δν_functions are being constructed appropriately
        T.configuration.vibrational_modes.y[1].δν = cos
        T.configuration.vibrational_modes.z[1].δν = sin
        δν_indices, δν_functions = IonSim._setup_δν_hamiltonian(T, 1)
        t = 0:0.1:10
        @test δν_functions[1].(t) == 2π .* cos.(t)
        @test δν_functions[2].(t) == 2π .* sin.(t)

        # _setup_fluctuation_hamiltonian
        T = Trap(configuration = chain, lasers = [L], δB = 1)
        T.configuration.vibrational_modes.y[1].δν = cos
        T.configuration.vibrational_modes.z[1].δν = sin
        δν_indices, δν_functions = IonSim._setup_δν_hamiltonian(T, 1)
        global_B_indices, global_B_scales, bfunc = IonSim._setup_global_B_hamiltonian(T, 1)
        all_unique_indices, gbi, gbs, bfunc1, δνi, δνfuncs =
            IonSim._setup_fluctuation_hamiltonian(T, 1)
        # make sure information from _setup_global_B_hamiltonian and _setup_δν_hamiltonian
        # is propagated appropriately
        @test any(gbi .== global_B_indices)
        @test any(gbs .== global_B_scales)
        @test bfunc(17.0) == bfunc1(17.0)
        @test any(δνi .== δν_indices)
        @test δνfuncs[end](92.0) == δν_functions[end](92.0)

        # _setup_base_hamiltonian
        # Let's make sure that _setup_base_hamiltonian is recording the appropriate indices.
        C = Ca40([("S1/2", -1 / 2), ("D5/2", -1 / 2)])
        L = Laser()
        L.λ = transitionwavelength(C, ("S1/2", "D5/2"))
        chain = LinearChain(
            ions = [C, C],
            com_frequencies = (x = 3e6, y = 3e6, z = 1e6),
            vibrational_modes = (; z = [1])
        )
        T = Trap(configuration = chain, B = 4e-4, Bhat = (x̂ + ŷ + ẑ) / √3, lasers = [L])
        mode = T.configuration.vibrational_modes.z[1]
        mode.N = rand(1:8)
        N = mode.N + 1
        Efield_from_rabi_frequency!(1e6, T, 1, 1, (("S1/2", -1 / 2), ("D5/2", -1 / 2)))

        ## first just shine light on 1st ion
        L.pointing = [(1, 1.0)]
        ridxs, cidxs = get_indices(1, [N], false)
        _, r, c = IonSim._setup_base_hamiltonian(T, 1e-6, 100, Inf, "analytic", true)
        @test length(unique([ridxs; r])) == (N^2 + N) / 2 == length(ridxs)
        @test length(unique([cidxs; c])) - 1 == (N^2 - N) / 2 == length(cidxs)

        ## now just shine light on second ion
        L.pointing = [(2, 1.0)]
        ridxs, cidxs = get_indices(2, [N], false)
        _, r, c = IonSim._setup_base_hamiltonian(T, 1e-6, 100, Inf, "analytic", true)
        @test length(unique([ridxs; r])) == (N^2 + N) / 2 == length(ridxs)
        @test length(unique([cidxs; c])) - 1 == (N^2 - N) / 2 == length(cidxs)

        ## now shine light on both ions
        L.pointing = [(1, 1.0), (2, 1.0)]
        ridxs, cidxs = get_indices(12, [N], false)
        _, r, c = IonSim._setup_base_hamiltonian(T, 1e-6, 100, Inf, "analytic", true)
        @test length(unique([ridxs; r])) == (N^2 + N) == length(ridxs)
        @test length(unique([cidxs; c])) - 1 == (N^2 - N) == length(cidxs)

        ## test for two modes
        C1 = Ca40([("S1/2", -1 / 2), ("D5/2", -1 / 2)])
        L1 = Laser()
        L1.λ = transitionwavelength(C1, ("S1/2", "D5/2"))
        chain1 = LinearChain(
            ions = [C1, C1],
            com_frequencies = (x = 3e6, y = 3e6, z = 1e6),
            vibrational_modes = (; z = [1, 2])
        )
        T1 = Trap(
            configuration = chain1,
            B = 4e-4,
            Bhat = (x̂ + ŷ + ẑ) / √3,
            lasers = [L1]
        )
        mode1 = T1.configuration.vibrational_modes.z[1]
        mode2 = T1.configuration.vibrational_modes.z[2]
        mode1.N = N - 1
        mode2.N = rand(1:8)
        M = mode2.N + 1
        NM = N * M
        Efield_from_rabi_frequency!(1e6, T1, 1, 1, (("S1/2", -1 / 2), ("D5/2", -1 / 2)))

        ridxs, cidxs = get_indices(12, [N, M], true)
        _, r, c = IonSim._setup_base_hamiltonian(T, 1e-6, 100, Inf, "analytic", true)
        @test length(unique([ridxs; r])) == (NM^2 + NM) == length(ridxs)
        @test length(unique([cidxs; c])) - 1 == (NM^2 - NM) == length(cidxs)

        ## now set non-trivial lamb_dicke_order
        lamb_dicke_order = [rand(1:N), rand(1:M)]
        ridxs, cidxs = get_indices(12, [N, M], true, cutoff = reverse(lamb_dicke_order))
        _, r, c = IonSim._setup_base_hamiltonian(
            T1,
            1e-6,
            lamb_dicke_order,
            Inf,
            "analytic",
            true
        )
        @test length(unique([ridxs; r])) == length(ridxs)
        @test length(unique([cidxs; c])) - 1 == length(cidxs)

        ## when laser tuned to carrier, setting an rwa_cutoff below the vibrationl_mode frequency
        ## should have the same effect
        L.λ = transitionwavelength(C1, (("S1/2", -1 / 2), ("D5/2", -1 / 2)), T1)
        _, repeated_indices, conj_repeated_indices =
            IonSim._setup_base_hamiltonian(T1, 1, 100, 1e5, "analytic", true)
        @test length(unique([ridxs; r])) == length(ridxs)
        @test length(unique([cidxs; c])) - 1 == length(cidxs)
    end

    @testset "hamiltonian" begin
<<<<<<< HEAD
        # tests whether the following are the same:
        #   * Hamiltonian built from components ("QuantumOptics-style")
        #   * Hamiltonian built with hamiltonians.jl

        # define ion, laser, chain, trap
        C_a = Ca40([("S1/2", -1/2), ("D5/2", -1/2)])
        C_b = Ca40([("S1/2", -1/2), ("D5/2", -1/2)])
        L = Laser()
        L.pointing = [(1, 1.0), (2, 1.0)]
        chain = LinearChain(
                    ions=[C_a, C_b], com_frequencies=(x=3e6,y=3e6,z=1e6),
                    vibrational_modes=(;z=[1,2])
                )
        T = Trap(configuration=chain, B=4e-4, Bhat=(x̂ + ŷ + ẑ)/√3, lasers=[L])
        L.λ = transitionwavelength(C_a, (("S1/2", -1/2), ("D5/2", -1/2)), T)
        mode1 = T.configuration.vibrational_modes.z[1]
        mode2 = T.configuration.vibrational_modes.z[2]
        Δ = round(randn(), digits=5) * 1e5  # TODO: this begins to fail at below 1 Hz!
        L.Δ =  Δ
=======
        C1 = Ca40([("S1/2", -1 / 2), ("D5/2", -1 / 2)])
        C2 = Ca40([("S1/2", -1 / 2), ("D5/2", -1 / 2)])
        L = Laser()
        L.pointing = [(1, 1.0), (2, 1.0)]
        chain = LinearChain(
            ions = [C1, C2],
            com_frequencies = (x = 3e6, y = 3e6, z = 1e6),
            vibrational_modes = (; z = [1, 2])
        )
        T = Trap(configuration = chain, B = 4e-4, Bhat = (x̂ + ŷ + ẑ) / √3, lasers = [L])
        L.λ = transitionwavelength(C1, (("S1/2", -1 / 2), ("D5/2", -1 / 2)), T)
        mode1 = T.configuration.vibrational_modes.z[1]
        mode2 = T.configuration.vibrational_modes.z[2]
        Δ = round(randn(), digits = 5) * 1e5  # TODO: this begins to fail at below 1 Hz!
        L.Δ = Δ
>>>>>>> 7fb6d688
        ϕ = randn()
        L.ϕ = ϕ
        mode1.N = 10
        mode2.N = 9
        Ω = randn()
<<<<<<< HEAD
        Efield_from_rabi_frequency!(Ω * 1e6, T, 1, 1, (("S1/2", -1/2), ("D5/2", -1/2)))

        # Case 1a: full hamiltonian (w conj_repeated_indices); controlled by not specifying rwa_cutoff

        # define "QuantumOptics-style" Hamiltonian
        # ion_op specifies the evolution of the ion under the laser
        timescale = 1e-6
        ion_op(C, t) = Ω * π *
                    exp(-im * (2π * Δ*t*timescale + ϕ)) *
                    (C[("D5/2", -1/2)] ⊗ C[("S1/2", -1/2)]')
        ηa1 = get_η(mode1, L, C_a)
        ηa2 = get_η(mode2, L, C_a)
        ηb1 = get_η(mode1, L, C_b)
        ηb2 = get_η(mode2, L, C_b)

        # displacement operators for COM and stretch modes
        mode_op1(t; η) = displace(mode1, im * η * exp(im * 2π * t), method="truncated")
        mode_op2(t; η) = displace(mode2, im * η * exp(im * 2π * √3 * t), method="truncated")

        Hp(t) = (ion_op(C_a, t) ⊗ one(C_b) ⊗ mode_op1(t, η=ηa1) ⊗ mode_op2(t, η=ηa2)
                 + one(C_a) ⊗ ion_op(C_b, t) ⊗ mode_op1(t, η=ηb1) ⊗ mode_op2(t, η=ηb2))
        qoH(t) = Hp(t) + dagger(Hp(t))
        tp = abs(51randn())

        # define hamiltonians.jl
        H = hamiltonian(T, lamb_dicke_order=101)
        H1 = hamiltonian(T, lamb_dicke_order=101, time_dependent_eta=true)
        # test similarity at a random time input
        @test norm(qoH(tp).data - H(tp, 0).data) < 1e-4
        @test norm(qoH(tp).data - H1(tp, 0).data) < 1e-4

        # Case 1b: analytic solution (as opposed to truncated solution)
        mode_op1(t; η) = displace(mode1, im * η * exp(im * 2π * t), method="analytic")
        mode_op2(t; η) = displace(mode2, im * η * exp(im * 2π * √3 * t), method="analytic")
        H1 = hamiltonian(T, lamb_dicke_order=101, displacement="analytic", time_dependent_eta=false)
        H = hamiltonian(T, lamb_dicke_order=101, displacement="analytic", time_dependent_eta=true)
        @test norm(qoH(tp).data - H(tp, 0).data) < 1e-4
        @test H1(tp, 0).data ≈ H(tp, 0).data

        # Case 2a: full hamiltonian (w/o conj_repeated_indices)
        H = hamiltonian(T, lamb_dicke_order=0, rwa_cutoff=1e10)
        H1 = hamiltonian(T, lamb_dicke_order=0, time_dependent_eta=true, rwa_cutoff=1e10)
        mode_op1(t; η) = displace(mode1, im * η * exp(im * 2π * t), method="truncated")
        mode_op2(t; η) = displace(mode2, im * η * exp(im * 2π * √3 * t), method="truncated")
        @test norm(qoH(tp).data - H(tp, 0).data) < 1e-4
        @test norm(qoH(tp).data - H1(tp, 0).data) < 1e-4

        # Case 2b: Like 2a, but with analytic solution
        mode_op1(t; η) = displace(mode1, im * η * exp(im * 2π * t), method="analytic")
        mode_op2(t; η) = displace(mode2, im * η * exp(im * 2π * √3 * t), method="analytic")
        H1 = hamiltonian(T, lamb_dicke_order=101, displacement="analytic", time_dependent_eta=false, rwa_cutoff=1e10)
        H = hamiltonian(T, lamb_dicke_order=101, displacement="analytic", time_dependent_eta=true, rwa_cutoff=1e10)
        @test norm(qoH(tp).data - H(tp, 0).data) < 1e-4
        @test H1(tp, 0).data ≈ H(tp, 0).data

        # Case 3: test Hamiltonian with zero Lamb-Dicke value, i.e. no vibrational modes
        mode_op11 = DenseOperator(mode1, diagm(0 => [1 - η11^2 * i for i in 0:mode1.N]))
        mode_op12 = DenseOperator(mode2, diagm(0 => [1 - η12^2 * i for i in 0:mode2.N]))
        mode_op21 = DenseOperator(mode1, diagm(0 => [1 - η21^2 * i for i in 0:mode1.N]))
        mode_op22 = DenseOperator(mode2, diagm(0 => [1 - η22^2 * i for i in 0:mode2.N]))
=======
        Efield_from_rabi_frequency!(Ω * 1e6, T, 1, 1, (("S1/2", -1 / 2), ("D5/2", -1 / 2)))

        # full hamiltonian (w conj_repeated_indices)
        timescale = 1e-6
        ion_op(t) =
            Ω * π * exp(-im * (2π * Δ * t * timescale + ϕ)) * C1[("D5/2", -1 / 2)] ⊗
            C1[("S1/2", -1 / 2)]'
        η11 = get_η(mode1, L, C1)
        η12 = get_η(mode2, L, C1)
        η21 = get_η(mode1, L, C2)
        η22 = get_η(mode2, L, C2)
        mode_op1(t; η) = displace(mode1, im * η * exp(im * 2π * t), method = "truncated")
        mode_op2(t; η) =
            displace(mode2, im * η * exp(im * 2π * √3 * t), method = "truncated")
        Hp(t) = (
            ion_op(t) ⊗ one(C2) ⊗ mode_op1(t, η = η11) ⊗ mode_op2(t, η = η12) +
            one(C1) ⊗ ion_op(t) ⊗ mode_op1(t, η = η21) ⊗ mode_op2(t, η = η22)
        )
        qoH(t) = Hp(t) + dagger(Hp(t))
        tp = abs(51randn())

        H = hamiltonian(T, lamb_dicke_order = 101)
        H1 = hamiltonian(T, lamb_dicke_order = 101, time_dependent_eta = true)
        @test norm(qoH(tp).data - H(tp, 0).data) < 1e-4
        @test norm(qoH(tp).data - H1(tp, 0).data) < 1e-4

        mode_op1(t; η) = displace(mode1, im * η * exp(im * 2π * t), method = "analytic")
        mode_op2(t; η) =
            displace(mode2, im * η * exp(im * 2π * √3 * t), method = "analytic")
        H1 = hamiltonian(
            T,
            lamb_dicke_order = 101,
            displacement = "analytic",
            time_dependent_eta = false
        )
        H = hamiltonian(
            T,
            lamb_dicke_order = 101,
            displacement = "analytic",
            time_dependent_eta = true
        )
        @test norm(qoH(tp).data - H(tp, 0).data) < 1e-4
        @test H1(tp, 0).data ≈ H(tp, 0).data

        # full hamiltonian (w/o conj_repeated_indices)
        H = hamiltonian(T, lamb_dicke_order = 101, rwa_cutoff = 1e10)
        H1 = hamiltonian(
            T,
            lamb_dicke_order = 101,
            time_dependent_eta = true,
            rwa_cutoff = 1e10
        )
        mode_op1(t; η) = displace(mode1, im * η * exp(im * 2π * t), method = "truncated")
        mode_op2(t; η) =
            displace(mode2, im * η * exp(im * 2π * √3 * t), method = "truncated")
        @test norm(qoH(tp).data - H(tp, 0).data) < 1e-4
        @test norm(qoH(tp).data - H1(tp, 0).data) < 1e-4

        mode_op1(t; η) = displace(mode1, im * η * exp(im * 2π * t), method = "analytic")
        mode_op2(t; η) =
            displace(mode2, im * η * exp(im * 2π * √3 * t), method = "analytic")
        H1 = hamiltonian(
            T,
            lamb_dicke_order = 101,
            displacement = "analytic",
            time_dependent_eta = false,
            rwa_cutoff = 1e10
        )
        H = hamiltonian(
            T,
            lamb_dicke_order = 101,
            displacement = "analytic",
            time_dependent_eta = true,
            rwa_cutoff = 1e10
        )
        @test norm(qoH(tp).data - H(tp, 0).data) < 1e-4
        @test H1(tp, 0).data ≈ H(tp, 0).data

        # # Lamb-Dicke
        mode_op11 = DenseOperator(mode1, diagm(0 => [1 - η11^2 * i for i in 0:(mode1.N)]))
        mode_op12 = DenseOperator(mode2, diagm(0 => [1 - η12^2 * i for i in 0:(mode2.N)]))
        mode_op21 = DenseOperator(mode1, diagm(0 => [1 - η21^2 * i for i in 0:(mode1.N)]))
        mode_op22 = DenseOperator(mode2, diagm(0 => [1 - η22^2 * i for i in 0:(mode2.N)]))
>>>>>>> 7fb6d688
        mode_op1 = mode_op11 ⊗ mode_op12
        mode_op2 = mode_op21 ⊗ mode_op22
        Hp(t) = ion_op(t) ⊗ one(C2) ⊗ mode_op1 + one(C1) ⊗ ion_op(t) ⊗ mode_op2
        qoH(t) = Hp(t) + dagger(Hp(t))
<<<<<<< HEAD
        H = hamiltonian(T, lamb_dicke_order=0, rwa_cutoff=Inf)
        H1 = hamiltonian(T, lamb_dicke_order=0, rwa_cutoff=Inf, time_dependent_eta=true)
        H2 = hamiltonian(T, lamb_dicke_order=0, rwa_cutoff=Inf, displacement="analytic")
        H3 = hamiltonian(T, lamb_dicke_order=0, rwa_cutoff=Inf, displacement="analytic", time_dependent_eta=true)
=======
        H = hamiltonian(T, lamb_dicke_order = 0, rwa_cutoff = Inf)
        H1 = hamiltonian(
            T,
            lamb_dicke_order = 0,
            rwa_cutoff = Inf,
            time_dependent_eta = true
        )
        H2 = hamiltonian(
            T,
            lamb_dicke_order = 0,
            rwa_cutoff = Inf,
            displacement = "analytic"
        )
        H3 = hamiltonian(
            T,
            lamb_dicke_order = 0,
            rwa_cutoff = Inf,
            displacement = "analytic",
            time_dependent_eta = true
        )
>>>>>>> 7fb6d688
        # only considering first order corrections to carrier (propto η^2) so this won't be perfect
        @test norm((qoH(tp) - H(tp, 0)).data) < 2
        @test norm((qoH(tp) - H1(tp, 0)).data) < 2
        @test norm((qoH(tp) - H2(tp, 0)).data) < 2
        @test norm((qoH(tp) - H3(tp, 0)).data) < 2

<<<<<<< HEAD
        # Case 4: Try a normal example with a intermediate rwa_cutoff value
        H = hamiltonian(T, lamb_dicke_order=30, rwa_cutoff=3e5)
        H1 = hamiltonian(T, lamb_dicke_order=30, rwa_cutoff=3e5, time_dependent_eta=true)
        H2 = hamiltonian(T, lamb_dicke_order=30, rwa_cutoff=3e5, displacement="analytic")
        H3 = hamiltonian(T, lamb_dicke_order=30, rwa_cutoff=3e5, displacement="analytic", time_dependent_eta=true)
=======
        # RWA
        H = hamiltonian(T, lamb_dicke_order = 30, rwa_cutoff = 3e5)
        H1 = hamiltonian(
            T,
            lamb_dicke_order = 30,
            rwa_cutoff = 3e5,
            time_dependent_eta = true
        )
        H2 = hamiltonian(
            T,
            lamb_dicke_order = 30,
            rwa_cutoff = 3e5,
            displacement = "analytic"
        )
        H3 = hamiltonian(
            T,
            lamb_dicke_order = 30,
            rwa_cutoff = 3e5,
            displacement = "analytic",
            time_dependent_eta = true
        )
>>>>>>> 7fb6d688
        # only considering first order corrections to carrier (propto η^2) so this won't be perfect
        @test norm((qoH(tp) - H(tp, 0)).data) < 2
        @test norm((qoH(tp) - H1(tp, 0)).data) < 2
        @test norm((qoH(tp) - H2(tp, 0)).data) < 2
        @test norm((qoH(tp) - H3(tp, 0)).data) < 2

<<<<<<< HEAD
        # Case 5: Invalid lamb_dicke_order parameters should fail
        @test_throws AssertionError hamiltonian(T, lamb_dicke_order=[1, 2, 3], rwa_cutoff=3e5)
=======
        @test_throws AssertionError hamiltonian(
            T,
            lamb_dicke_order = [1, 2, 3],
            rwa_cutoff = 3e5
        )
>>>>>>> 7fb6d688
    end
end  # end suppress<|MERGE_RESOLUTION|>--- conflicted
+++ resolved
@@ -409,7 +409,6 @@
     end
 
     @testset "hamiltonian" begin
-<<<<<<< HEAD
         # tests whether the following are the same:
         #   * Hamiltonian built from components ("QuantumOptics-style")
         #   * Hamiltonian built with hamiltonians.jl
@@ -423,35 +422,17 @@
                     ions=[C_a, C_b], com_frequencies=(x=3e6,y=3e6,z=1e6),
                     vibrational_modes=(;z=[1,2])
                 )
-        T = Trap(configuration=chain, B=4e-4, Bhat=(x̂ + ŷ + ẑ)/√3, lasers=[L])
+        T = Trap(configuration = chain, B = 4e-4, Bhat = (x̂ + ŷ + ẑ) / √3, lasers = [L])
         L.λ = transitionwavelength(C_a, (("S1/2", -1/2), ("D5/2", -1/2)), T)
         mode1 = T.configuration.vibrational_modes.z[1]
         mode2 = T.configuration.vibrational_modes.z[2]
         Δ = round(randn(), digits=5) * 1e5  # TODO: this begins to fail at below 1 Hz!
         L.Δ =  Δ
-=======
-        C1 = Ca40([("S1/2", -1 / 2), ("D5/2", -1 / 2)])
-        C2 = Ca40([("S1/2", -1 / 2), ("D5/2", -1 / 2)])
-        L = Laser()
-        L.pointing = [(1, 1.0), (2, 1.0)]
-        chain = LinearChain(
-            ions = [C1, C2],
-            com_frequencies = (x = 3e6, y = 3e6, z = 1e6),
-            vibrational_modes = (; z = [1, 2])
-        )
-        T = Trap(configuration = chain, B = 4e-4, Bhat = (x̂ + ŷ + ẑ) / √3, lasers = [L])
-        L.λ = transitionwavelength(C1, (("S1/2", -1 / 2), ("D5/2", -1 / 2)), T)
-        mode1 = T.configuration.vibrational_modes.z[1]
-        mode2 = T.configuration.vibrational_modes.z[2]
-        Δ = round(randn(), digits = 5) * 1e5  # TODO: this begins to fail at below 1 Hz!
-        L.Δ = Δ
->>>>>>> 7fb6d688
         ϕ = randn()
         L.ϕ = ϕ
         mode1.N = 10
         mode2.N = 9
         Ω = randn()
-<<<<<<< HEAD
         Efield_from_rabi_frequency!(Ω * 1e6, T, 1, 1, (("S1/2", -1/2), ("D5/2", -1/2)))
 
         # Case 1a: full hamiltonian (w conj_repeated_indices); controlled by not specifying rwa_cutoff
@@ -508,105 +489,15 @@
         @test H1(tp, 0).data ≈ H(tp, 0).data
 
         # Case 3: test Hamiltonian with zero Lamb-Dicke value, i.e. no vibrational modes
-        mode_op11 = DenseOperator(mode1, diagm(0 => [1 - η11^2 * i for i in 0:mode1.N]))
-        mode_op12 = DenseOperator(mode2, diagm(0 => [1 - η12^2 * i for i in 0:mode2.N]))
-        mode_op21 = DenseOperator(mode1, diagm(0 => [1 - η21^2 * i for i in 0:mode1.N]))
-        mode_op22 = DenseOperator(mode2, diagm(0 => [1 - η22^2 * i for i in 0:mode2.N]))
-=======
-        Efield_from_rabi_frequency!(Ω * 1e6, T, 1, 1, (("S1/2", -1 / 2), ("D5/2", -1 / 2)))
-
-        # full hamiltonian (w conj_repeated_indices)
-        timescale = 1e-6
-        ion_op(t) =
-            Ω * π * exp(-im * (2π * Δ * t * timescale + ϕ)) * C1[("D5/2", -1 / 2)] ⊗
-            C1[("S1/2", -1 / 2)]'
-        η11 = get_η(mode1, L, C1)
-        η12 = get_η(mode2, L, C1)
-        η21 = get_η(mode1, L, C2)
-        η22 = get_η(mode2, L, C2)
-        mode_op1(t; η) = displace(mode1, im * η * exp(im * 2π * t), method = "truncated")
-        mode_op2(t; η) =
-            displace(mode2, im * η * exp(im * 2π * √3 * t), method = "truncated")
-        Hp(t) = (
-            ion_op(t) ⊗ one(C2) ⊗ mode_op1(t, η = η11) ⊗ mode_op2(t, η = η12) +
-            one(C1) ⊗ ion_op(t) ⊗ mode_op1(t, η = η21) ⊗ mode_op2(t, η = η22)
-        )
-        qoH(t) = Hp(t) + dagger(Hp(t))
-        tp = abs(51randn())
-
-        H = hamiltonian(T, lamb_dicke_order = 101)
-        H1 = hamiltonian(T, lamb_dicke_order = 101, time_dependent_eta = true)
-        @test norm(qoH(tp).data - H(tp, 0).data) < 1e-4
-        @test norm(qoH(tp).data - H1(tp, 0).data) < 1e-4
-
-        mode_op1(t; η) = displace(mode1, im * η * exp(im * 2π * t), method = "analytic")
-        mode_op2(t; η) =
-            displace(mode2, im * η * exp(im * 2π * √3 * t), method = "analytic")
-        H1 = hamiltonian(
-            T,
-            lamb_dicke_order = 101,
-            displacement = "analytic",
-            time_dependent_eta = false
-        )
-        H = hamiltonian(
-            T,
-            lamb_dicke_order = 101,
-            displacement = "analytic",
-            time_dependent_eta = true
-        )
-        @test norm(qoH(tp).data - H(tp, 0).data) < 1e-4
-        @test H1(tp, 0).data ≈ H(tp, 0).data
-
-        # full hamiltonian (w/o conj_repeated_indices)
-        H = hamiltonian(T, lamb_dicke_order = 101, rwa_cutoff = 1e10)
-        H1 = hamiltonian(
-            T,
-            lamb_dicke_order = 101,
-            time_dependent_eta = true,
-            rwa_cutoff = 1e10
-        )
-        mode_op1(t; η) = displace(mode1, im * η * exp(im * 2π * t), method = "truncated")
-        mode_op2(t; η) =
-            displace(mode2, im * η * exp(im * 2π * √3 * t), method = "truncated")
-        @test norm(qoH(tp).data - H(tp, 0).data) < 1e-4
-        @test norm(qoH(tp).data - H1(tp, 0).data) < 1e-4
-
-        mode_op1(t; η) = displace(mode1, im * η * exp(im * 2π * t), method = "analytic")
-        mode_op2(t; η) =
-            displace(mode2, im * η * exp(im * 2π * √3 * t), method = "analytic")
-        H1 = hamiltonian(
-            T,
-            lamb_dicke_order = 101,
-            displacement = "analytic",
-            time_dependent_eta = false,
-            rwa_cutoff = 1e10
-        )
-        H = hamiltonian(
-            T,
-            lamb_dicke_order = 101,
-            displacement = "analytic",
-            time_dependent_eta = true,
-            rwa_cutoff = 1e10
-        )
-        @test norm(qoH(tp).data - H(tp, 0).data) < 1e-4
-        @test H1(tp, 0).data ≈ H(tp, 0).data
-
-        # # Lamb-Dicke
-        mode_op11 = DenseOperator(mode1, diagm(0 => [1 - η11^2 * i for i in 0:(mode1.N)]))
-        mode_op12 = DenseOperator(mode2, diagm(0 => [1 - η12^2 * i for i in 0:(mode2.N)]))
-        mode_op21 = DenseOperator(mode1, diagm(0 => [1 - η21^2 * i for i in 0:(mode1.N)]))
-        mode_op22 = DenseOperator(mode2, diagm(0 => [1 - η22^2 * i for i in 0:(mode2.N)]))
->>>>>>> 7fb6d688
+        mode_op11 = DenseOperator(mode1, diagm(0 => [1 - ηa1^2 * i for i in 0:mode1.N]))
+        mode_op12 = DenseOperator(mode2, diagm(0 => [1 - ηa2^2 * i for i in 0:mode2.N]))
+        mode_op21 = DenseOperator(mode1, diagm(0 => [1 - ηb1^2 * i for i in 0:mode1.N]))
+        mode_op22 = DenseOperator(mode2, diagm(0 => [1 - ηb2^2 * i for i in 0:mode2.N]))
         mode_op1 = mode_op11 ⊗ mode_op12
         mode_op2 = mode_op21 ⊗ mode_op22
         Hp(t) = ion_op(t) ⊗ one(C2) ⊗ mode_op1 + one(C1) ⊗ ion_op(t) ⊗ mode_op2
         qoH(t) = Hp(t) + dagger(Hp(t))
-<<<<<<< HEAD
-        H = hamiltonian(T, lamb_dicke_order=0, rwa_cutoff=Inf)
-        H1 = hamiltonian(T, lamb_dicke_order=0, rwa_cutoff=Inf, time_dependent_eta=true)
-        H2 = hamiltonian(T, lamb_dicke_order=0, rwa_cutoff=Inf, displacement="analytic")
-        H3 = hamiltonian(T, lamb_dicke_order=0, rwa_cutoff=Inf, displacement="analytic", time_dependent_eta=true)
-=======
+
         H = hamiltonian(T, lamb_dicke_order = 0, rwa_cutoff = Inf)
         H1 = hamiltonian(
             T,
@@ -627,21 +518,13 @@
             displacement = "analytic",
             time_dependent_eta = true
         )
->>>>>>> 7fb6d688
         # only considering first order corrections to carrier (propto η^2) so this won't be perfect
         @test norm((qoH(tp) - H(tp, 0)).data) < 2
         @test norm((qoH(tp) - H1(tp, 0)).data) < 2
         @test norm((qoH(tp) - H2(tp, 0)).data) < 2
         @test norm((qoH(tp) - H3(tp, 0)).data) < 2
 
-<<<<<<< HEAD
         # Case 4: Try a normal example with a intermediate rwa_cutoff value
-        H = hamiltonian(T, lamb_dicke_order=30, rwa_cutoff=3e5)
-        H1 = hamiltonian(T, lamb_dicke_order=30, rwa_cutoff=3e5, time_dependent_eta=true)
-        H2 = hamiltonian(T, lamb_dicke_order=30, rwa_cutoff=3e5, displacement="analytic")
-        H3 = hamiltonian(T, lamb_dicke_order=30, rwa_cutoff=3e5, displacement="analytic", time_dependent_eta=true)
-=======
-        # RWA
         H = hamiltonian(T, lamb_dicke_order = 30, rwa_cutoff = 3e5)
         H1 = hamiltonian(
             T,
@@ -662,22 +545,13 @@
             displacement = "analytic",
             time_dependent_eta = true
         )
->>>>>>> 7fb6d688
         # only considering first order corrections to carrier (propto η^2) so this won't be perfect
         @test norm((qoH(tp) - H(tp, 0)).data) < 2
         @test norm((qoH(tp) - H1(tp, 0)).data) < 2
         @test norm((qoH(tp) - H2(tp, 0)).data) < 2
         @test norm((qoH(tp) - H3(tp, 0)).data) < 2
 
-<<<<<<< HEAD
         # Case 5: Invalid lamb_dicke_order parameters should fail
         @test_throws AssertionError hamiltonian(T, lamb_dicke_order=[1, 2, 3], rwa_cutoff=3e5)
-=======
-        @test_throws AssertionError hamiltonian(
-            T,
-            lamb_dicke_order = [1, 2, 3],
-            rwa_cutoff = 3e5
-        )
->>>>>>> 7fb6d688
     end
 end  # end suppress